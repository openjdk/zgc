--- conflicted
+++ resolved
@@ -2805,15 +2805,10 @@
   // Note:  The argument might still be an illegal value like
   // Serializable.class or Object[].class.   The runtime will handle it.
   // But we must make an explicit check for initialization.
-<<<<<<< HEAD
-  Node* insp = basic_plus_adr(kls, instanceKlass::init_state_offset_in_bytes() + sizeof(oopDesc));
+  Node* insp = basic_plus_adr(kls, in_bytes(instanceKlass::init_state_offset()));
   // Use T_BOOLEAN for instanceKlass::_init_state so the compiler
   // can generate code to load it as unsigned byte.
   Node* inst = make_load(NULL, insp, TypeInt::UBYTE, T_BOOLEAN);
-=======
-  Node* insp = basic_plus_adr(kls, in_bytes(instanceKlass::init_state_offset()));
-  Node* inst = make_load(NULL, insp, TypeInt::INT, T_INT);
->>>>>>> 72f3f7db
   Node* bits = intcon(instanceKlass::fully_initialized);
   Node* test = _gvn.transform( new (C, 3) SubINode(inst, bits) );
   // The 'test' is non-zero if we need to take a slow path.
