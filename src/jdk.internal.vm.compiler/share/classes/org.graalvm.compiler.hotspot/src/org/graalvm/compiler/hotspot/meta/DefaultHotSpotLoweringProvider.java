--- conflicted
+++ resolved
@@ -215,10 +215,6 @@
         hashCodeSnippets = new HashCodeSnippets.Templates(options, factories, providers, target);
         resolveConstantSnippets = new ResolveConstantSnippets.Templates(options, factories, providers, target);
         profileSnippets = new ProfileSnippets.Templates(options, factories, providers, target);
-<<<<<<< HEAD
-        providers.getReplacements().registerSnippetTemplateCache(new UnsafeArrayCopySnippets.Templates(options, factories, providers, target));
-=======
->>>>>>> a908316a
     }
 
     public MonitorSnippets.Templates getMonitorSnippets() {
